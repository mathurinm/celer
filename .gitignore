--- conflicted
+++ resolved
@@ -4,39 +4,29 @@
 *.o
 *.c
 *.html
-<<<<<<< HEAD
-celer.egg-info/*
-.eggs/*
-build/*
-=======
+
 celer.egg-info
 .eggs
->>>>>>> 4230db11
+build
+.whl
+.egg
 
 # Python precompilation
 *pyc
 *pyd
 
-<<<<<<< HEAD
-# wheel
-*.whl
-.egg/* 
-=======
-# build
-build
 
 # generated doc
 doc/_build/
 doc/auto_examples/
 doc/generated
->>>>>>> 4230db11
 
 # cache
 .pytest_cache
 __pycache__
 
 
-coverage/*
+coverage
 .coverage
 
 .DS_Store
