--- conflicted
+++ resolved
@@ -12,12 +12,6 @@
 #     np.testing.assert_equal(X.shape[0], y.shape[0])
 
 
-<<<<<<< HEAD
-# def test_climate():
-# X, y = load_climate()
-# np.testing.assert_equal(X.shape[0], y.shape[0])
-=======
 # # def test_climate():
 #     # X, y = load_climate()
-#     # np.testing.assert_equal(X.shape[0], y.shape[0])
->>>>>>> c8fd5e18
+#     # np.testing.assert_equal(X.shape[0], y.shape[0])