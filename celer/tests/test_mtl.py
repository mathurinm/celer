--- conflicted
+++ resolved
@@ -127,11 +127,7 @@
 
     # check_estimator tests float32 so using tol < 1e-7 causes precision
     # issues
-<<<<<<< HEAD
-    # we do'nt support sample_weights so far:
-=======
     # we don't support sample_weights for MTL
->>>>>>> bd0e48f3
     # clf.tol = 1e-5
     # check_estimator(clf)
 
@@ -154,11 +150,7 @@
     if fit_intercept:
         np.testing.assert_allclose(clf.intercept_, clf2.intercept_)
 
-<<<<<<< HEAD
-    # This fails because we don't support sample_weights:
-=======
     # we don't support sample_weights for MTL
->>>>>>> bd0e48f3
     # clf.tol = 1e-7
     # check_estimator(clf)
 
