#cython: language_level=3
# Author: Mathurin Massias <mathurin.massias@gmail.com>
# License: BSD 3 clause

cimport cython
import numpy as np
cimport numpy as np
import warnings

from numpy.linalg import norm
from cython cimport floating
from libc.math cimport fabs, sqrt, exp
from sklearn.exceptions import ConvergenceWarning

from .cython_utils cimport fdot, faxpy, fcopy, fposv, fscal, fnrm2
from .cython_utils cimport (primal, dual, create_dual_pt, create_accel_pt,
                            sigmoid, ST, LOGREG, dnorm_l1,
                            compute_Xw, compute_norms_X_col, set_prios)

cdef:
    int inc = 1

@cython.boundscheck(False)
@cython.wraparound(False)
@cython.cdivision(True)
def newton_celer(
        bint is_sparse, floating[::1, :] X, floating[:] X_data,
        int[:] X_indices, int[:] X_indptr, floating[:] y, floating alpha,
        floating[:] w, int max_iter, floating tol=1e-4, int p0=100,
        int verbose=0, bint use_accel=1, bint prune=1, bint blitz_sc=False,
        int max_pn_iter=50):

    if floating is double:
        dtype = np.float64
    else:
        dtype = np.float32

    cdef int verbose_in = max(0, verbose - 1)
    cdef int n_samples = y.shape[0]
    cdef int n_features = w.shape[0]
    # scale tol for when problem has large or small p_obj
    tol *= n_samples * np.log(2)

    cdef int t = 0
    cdef int i, j, k
    cdef floating p_obj, d_obj, norm_Xtheta, norm_Xtheta_acc, tmp
    cdef floating gap = -1  # initialized for the warning if max_iter=0
    cdef int info_dposv
    cdef int ws_size
    cdef floating eps_inner = 0.1
    cdef floating growth = 2.


    cdef floating[:] weights_pen = np.ones(n_features, dtype=dtype)
    cdef int[:] all_features = np.arange(n_features, dtype=np.int32)
    cdef floating[:] prios = np.empty(n_features, dtype=dtype)
    cdef int[:] WS
    cdef floating[:] gaps = np.zeros(max(1, max_iter), dtype=dtype)
    gaps[0] = gap  # support max_iter = 0
    cdef floating[:] X_mean = np.zeros(n_features, dtype=dtype)
    cdef bint center = False
    # TODO support centering
    cdef int[:] screened = np.zeros(n_features, dtype=np.int32)
    cdef int n_screened = 0
    cdef floating radius = 10000

    cdef floating d_obj_acc = 0.
    cdef floating tol_inner

    cdef int K = 6
    cdef floating[:, :] last_K_Xw = np.zeros((K, n_samples), dtype=dtype)
    cdef floating[:, :] U = np.zeros((K - 1, n_samples), dtype=dtype)
    cdef floating[:, :] UUt = np.zeros((K - 1, K - 1), dtype=dtype)
    cdef floating[:] onesK = np.ones((K - 1), dtype=dtype)

    cdef floating[:] norms_X_col = np.zeros(n_features, dtype=dtype)
    compute_norms_X_col(is_sparse, norms_X_col, n_samples, X,
                        X_data, X_indices, X_indptr, X_mean)
    cdef floating[:] Xw = np.zeros(n_samples, dtype=dtype)
    compute_Xw(is_sparse, LOGREG, Xw, w, y, center, X, X_data, X_indices,
               X_indptr, X_mean)

    cdef floating[:] theta = np.empty(n_samples, dtype=dtype)
    cdef floating[:] theta_acc = np.empty(n_samples, dtype=dtype)

    cdef floating[:] exp_Xw = np.empty(n_samples, dtype=dtype)
    for i in range(n_samples):
        exp_Xw[i] = exp(Xw[i])
    cdef floating[:] low_exp_Xw = np.empty(n_samples, dtype=dtype)
    cdef floating[:] aux = np.empty(n_samples, dtype=dtype)
    cdef int[:] is_positive_label = np.empty(n_samples, dtype=np.int32)
    for i in range(n_samples):
        if y[i] > 0.:
            is_positive_label[i] = 1
        else:
            is_positive_label[i] = 0

    cdef char * char_U = 'U'
    cdef int one = 1
    cdef int Kminus1 = K - 1
    cdef floating sum_z
    cdef bint positive = 0

    for t in range(max_iter):
        p_obj = primal(LOGREG, alpha, 1.0, Xw, y, w, weights_pen)

<<<<<<< HEAD
        # theta = y * sigmoid(-y * Xw) / alpha
        create_dual_pt(LOGREG, n_samples, alpha, 1.0, &theta[0], &Xw[0], &y[0])
=======
        # theta = y * sigmoid(-y * Xw)
        create_dual_pt(LOGREG, n_samples, &theta[0], &Xw[0], &y[0])
>>>>>>> 3e2e3dbd
        norm_Xtheta = dnorm_l1(
            is_sparse, theta, X, X_data, X_indices, X_indptr,
            screened, X_mean, weights_pen, center, positive)

        if norm_Xtheta > alpha:
            tmp = alpha / norm_Xtheta
            fscal(&n_samples, &tmp, &theta[0], &inc)

<<<<<<< HEAD
        d_obj = dual(LOGREG, n_samples, alpha, 1.0, 0., 0., &theta[0], &y[0])
=======
        d_obj = dual(LOGREG, n_samples, 0., &theta[0], &y[0])
>>>>>>> 3e2e3dbd
        gap = p_obj - d_obj

        if t != 0 and use_accel:
            # do some epochs of CD to create an extrapolated dual point
            for k in range(K):
                cd_one_pass(w, is_sparse, X, X_data,
                            X_indices, X_indptr, y, alpha, Xw)
                fcopy(&n_samples, &Xw[0], &inc,
                      &last_K_Xw[k, 0], &inc)

            # TODO use function in utils
            for k in range(K - 1):
                for i in range(n_samples):
                    U[k, i] = last_K_Xw[k + 1, i] - last_K_Xw[k, i]

            for k in range(K - 1):
                for j in range(k, K - 1):
                    UUt[k, j] = fdot(&n_samples, &U[k, 0], &inc,
                                    &U[j, 0], &inc)
                    UUt[j, k] = UUt[k, j]

            for k in range(K - 1):
                onesK[k] = 1.

            fposv(char_U, &Kminus1, &one, &UUt[0, 0], &Kminus1,
                &onesK[0], &Kminus1, &info_dposv)

            if info_dposv != 0:
                for k in range(K - 2):
                    onesK[k] = 0
                onesK[K - 2] = 1

            sum_z = 0.
            for k in range(K - 1):
                sum_z += onesK[k]
            for k in range(K - 1):
                onesK[k] /= sum_z

            for i in range(n_samples):
                theta_acc[i] = 0.
            for k in range(K - 1):
                for i in range(n_samples):
                    theta_acc[i] += onesK[k] * last_K_Xw[k, i]
            for i in range(n_samples):
                theta_acc[i] = y[i] * sigmoid(- y[i] * theta_acc[i])

            # do not forget to update exp_Xw
            for i in range(n_samples):
                exp_Xw[i] = exp(Xw[i])

            norm_Xtheta_acc = dnorm_l1(
                is_sparse, theta_acc, X, X_data, X_indices, X_indptr,
                screened, X_mean, weights_pen, center, positive)

            if norm_Xtheta_acc > alpha:
                tmp = alpha / norm_Xtheta_acc
                fscal(&n_samples, &tmp, &theta_acc[0], &inc)

<<<<<<< HEAD
            d_obj_acc = dual(LOGREG, n_samples, alpha, 1.0, 0., 0., &theta_acc[0], &y[0])
=======
            d_obj_acc = dual(LOGREG, n_samples, 0., &theta_acc[0], &y[0])
>>>>>>> 3e2e3dbd
            if d_obj_acc > d_obj:
                fcopy(&n_samples, &theta_acc[0], &inc, &theta[0], &inc)
                gap = p_obj - d_obj_acc

        gaps[t] = gap
        if verbose:
            print("Iter %d: primal %.10f, gap %.2e" % (t, p_obj, gap))

        if gap <= tol:
            if verbose:
                print("Early exit, gap: %.2e < %.2e" % (gap, tol))
            break


        set_prios(is_sparse, theta, alpha, X, X_data, X_indices, X_indptr,
                  norms_X_col, weights_pen, prios, screened, radius,
                  &n_screened, 0)

        if prune:
            if t == 0:
                ws_size = p0
            else:
                ws_size = 0
                for j in range(n_features):
                    if w[j] != 0:
                        prios[j] = -1
                        ws_size += 1
                ws_size = 2 * ws_size
        else:
            if t == 0:
                ws_size = p0
            else:
                 ws_size *= 2

        if ws_size >= n_features:
            ws_size = n_features
            WS = all_features  # argpartition breaks otherwise
        else:
            WS = np.asarray(np.argpartition(prios, ws_size)[:ws_size]).astype(np.int32)
            np.asarray(WS).sort()
        tol_inner = eps_inner * gap
        if verbose:
            print("Solving subproblem with %d constraints" % len(WS))

        PN_logreg(is_sparse, w, WS, X, X_data, X_indices, X_indptr, y,
                  alpha, tol_inner, Xw, exp_Xw, low_exp_Xw,
                  aux, is_positive_label, X_mean, weights_pen, center,
                  blitz_sc, verbose_in, max_pn_iter)
    else:
        warnings.warn(
            'Objective did not converge: duality ' +
            f'gap: {gap}, tolerance: {tol}. Increasing `tol` may make the' +
            ' solver faster without affecting the results much. \n' +
            'Fitting data with very small alpha causes precision issues.',
            ConvergenceWarning)
    return np.asarray(w), np.asarray(theta), np.asarray(gaps[:t + 1])


@cython.boundscheck(False)
@cython.wraparound(False)
@cython.cdivision(True)
cpdef int PN_logreg(
        bint is_sparse, floating[:] w, int[:] WS,
        floating[::1, :] X, floating[:] X_data, int[:] X_indices,
        int[:] X_indptr, floating[:] y, floating alpha,
        floating tol_inner, floating[:] Xw,
        floating[:] exp_Xw, floating[:] low_exp_Xw, floating[:] aux,
        int[:] is_positive_label, floating[:] X_mean,
        floating[:] weights_pen, bint center, bint blitz_sc, int verbose_in,
        int max_pn_iter):

    cdef int n_samples = Xw.shape[0]
    cdef int ws_size = WS.shape[0]
    cdef int n_features = w.shape[0]

    if floating is double:
        dtype = np.float64
    else:
        dtype = np.float32

    cdef:
        int MAX_BACKTRACK_ITR = 10
        int MAX_PN_CD_ITR = 10
        int MIN_PN_CD_ITR = 2
    cdef floating PN_EPSILON_RATIO = 10.

    cdef floating[:] weights = np.zeros(n_samples, dtype=dtype)
    cdef floating[:] grad = np.zeros(n_samples, dtype=dtype)

    # solve a Lasso with other X and y (see paper)
    cdef floating[:] bias = np.zeros(ws_size, dtype=dtype)
    cdef floating[:] lc = np.zeros(ws_size, dtype=dtype)
    cdef floating[:] delta_w = np.zeros(ws_size, dtype=dtype)
    cdef floating[:] X_delta_w = np.zeros(n_samples, dtype=dtype)

    cdef floating[:] theta = np.zeros(n_samples, dtype=dtype)

    # for CD stopping criterion
    cdef bint first_pn_iteration = True
    cdef floating pn_grad_diff = 0.
    cdef floating approx_grad, actual_grad, sum_sq_hess_diff, pn_epsilon
    cdef floating[:] pn_grad_cache = np.zeros(ws_size, dtype=dtype)

    cdef int i, j, ind, max_cd_itr, cd_itr, pn_iter
    cdef floating prob

    cdef int start_ptr, end_ptr
    cdef floating  gap, p_obj, d_obj, norm_Xtheta, norm_Xaux
    cdef floating tmp, new_value, old_value, diff

    cdef int[:] notin_WS = np.ones(n_features, dtype=np.int32)
    for ind in range(ws_size):
        notin_WS[WS[ind]] = 0

    for pn_iter in range(max_pn_iter):
        # run prox newton iterations:
        for i in range(n_samples):
            prob = 1. / (1. + exp(y[i] * Xw[i]))
            weights[i] = prob * (1. - prob)
            grad[i] = - y[i] * prob

        for ind in range(ws_size):
            lc[ind] = wdot(Xw, weights, WS[ind], is_sparse, X, X_data,
                         X_indices, X_indptr, 1)
            bias[ind] = xj_dot(grad, WS[ind], is_sparse, X,
                             X_data, X_indices, X_indptr, n_samples)

        if first_pn_iteration:
            # very weird: first cd iter, do only
            max_cd_itr = MIN_PN_CD_ITR
            pn_epsilon = 0
            first_pn_iteration = False
        else:
            max_cd_itr = MAX_PN_CD_ITR
            pn_epsilon = PN_EPSILON_RATIO * pn_grad_diff

        for ind in range(ws_size):
            delta_w[ind] = 0.
        for i in range(n_samples):
            X_delta_w[i] = 0
        for cd_itr in range(max_cd_itr):
            sum_sq_hess_diff = 0.

            for ind in range(ws_size):
                j = WS[ind]
                old_value = w[j] + delta_w[ind]
                tmp = wdot(X_delta_w, weights, j, is_sparse, X,
                           X_data, X_indices, X_indptr, jj=False)
                new_value = ST(old_value - (bias[ind] + tmp) / lc[ind],
                               alpha / lc[ind])

                diff = new_value - old_value
                if diff != 0:
                    sum_sq_hess_diff += lc[ind] ** 2 * diff ** 2
                    delta_w[ind] = new_value - w[j]
                    if is_sparse:
                        start_ptr, end_ptr = X_indptr[j], X_indptr[j + 1]
                        for i in range(start_ptr, end_ptr):
                            X_delta_w[X_indices[i]] += diff * X_data[i]
                    else:
                        for i in range(n_samples):
                            X_delta_w[i] += diff * X[i, j]
            if (sum_sq_hess_diff < pn_epsilon and
                    cd_itr + 1 >= MIN_PN_CD_ITR):
                break

        do_line_search(w, WS, delta_w, X_delta_w, Xw, alpha, is_sparse, X, X_data,
                       X_indices, X_indptr, MAX_BACKTRACK_ITR, y,
                       exp_Xw, low_exp_Xw, aux, is_positive_label)
        # aux is an up-to-date gradient (= - alpha * unscaled dual point)
<<<<<<< HEAD
        create_dual_pt(LOGREG, n_samples, alpha, 1.0, &aux[0], &Xw[0], &y[0])
=======
        create_dual_pt(LOGREG, n_samples, &aux[0], &Xw[0], &y[0])
>>>>>>> 3e2e3dbd

        if blitz_sc:  # blitz stopping criterion for CD iter
            pn_grad_diff = 0.
            for ind in range(ws_size):
                j = WS[ind]
                actual_grad = xj_dot(
                    aux, j, is_sparse, X, X_data, X_indices, X_indptr, n_features)
                # TODO step_size taken into account?
                approx_grad = pn_grad_cache[ind] + wdot(
                    X_delta_w, weights, j, is_sparse, X, X_data, X_indices,
                    X_indptr, False)
                pn_grad_cache[ind] = actual_grad
                diff = approx_grad - actual_grad

                pn_grad_diff += diff ** 2

            norm_Xaux = 0.
            for ind in range(ws_size):
                tmp = fabs(pn_grad_cache[ind])
                if tmp > norm_Xaux:
                    norm_Xaux = tmp

        else:
            # rescale aux to create dual point
            norm_Xaux = dnorm_l1(
                is_sparse, aux, X, X_data, X_indices, X_indptr,
                notin_WS, X_mean, weights_pen, center, 0)

        for i in range(n_samples):
            aux[i] /= max(1, norm_Xaux / alpha)

<<<<<<< HEAD
        d_obj = dual(LOGREG, n_samples, alpha, 1.0, 0, 0., &aux[0], &y[0])
        p_obj = primal(LOGREG, alpha, 1.0, Xw, y, w, weights_pen)
=======
        d_obj = dual(LOGREG, n_samples, 0, &aux[0], &y[0])
        p_obj = primal(LOGREG, alpha, Xw, y, w, weights_pen)
>>>>>>> 3e2e3dbd

        gap = p_obj - d_obj
        if verbose_in:
            print("iter %d, p_obj %.10f, d_obj % .10f" % (pn_iter, p_obj, d_obj))
        if gap <= tol_inner:
            if verbose_in:
                print("%.2e < %.2e, exit." % (gap, tol_inner))
            break


@cython.boundscheck(False)
@cython.wraparound(False)
@cython.cdivision(True)
cpdef void do_line_search(
        floating[:] w, int[:] WS, floating[:] delta_w,
        floating[:] X_delta_w, floating[:] Xw, floating alpha, bint is_sparse,
        floating[::1, :] X, floating[:] X_data,
        int[:] X_indices, int[:] X_indptr, int MAX_BACKTRACK_ITR,
        floating[:] y, floating[:] exp_Xw, floating[:] low_exp_Xw,
        floating[:] aux, int[:] is_positive_label) nogil:

    cdef int i, ind, backtrack_itr
    cdef floating deriv
    cdef floating step_size = 1.

    cdef int n_samples = y.shape[0]
    fcopy(&n_samples, &exp_Xw[0], &inc, &low_exp_Xw[0], &inc)
    for i in range(n_samples):
        exp_Xw[i] = exp(Xw[i] + X_delta_w[i])

    for backtrack_itr in range(MAX_BACKTRACK_ITR):
        compute_aux(aux, is_positive_label, exp_Xw)

        deriv = compute_derivative(
            w, WS, delta_w, X_delta_w, alpha, aux, step_size, y)

        if deriv < 1e-7:
            break
        else:
            step_size = step_size / 2.
        for i in range(n_samples):
            exp_Xw[i] = sqrt(exp_Xw[i] * low_exp_Xw[i])
    else:
        pass
        # TODO what do we do in this case?

    # a suitable step size is found, perform step:
    for ind in range(WS.shape[0]):
        w[WS[ind]] += step_size * delta_w[ind]
    for i in range(Xw.shape[0]):
        Xw[i] += step_size * X_delta_w[i]


@cython.boundscheck(False)
@cython.wraparound(False)
@cython.cdivision(True)
cpdef floating compute_derivative(
        floating[:] w, int[:] WS, floating[:] delta_w,
        floating[:] X_delta_w, floating alpha, floating[:] aux,
        floating step_size, floating[:] y) nogil:

    cdef int j
    cdef floating deriv_l1 = 0.
    cdef floating deriv_loss, wj
    cdef int n_samples = X_delta_w.shape[0]

    for j in range(WS.shape[0]):

        wj = w[WS[j]] + step_size * delta_w[j]
        if wj == 0.:
            deriv_l1 -= fabs(delta_w[j])
        else:
            deriv_l1 += wj / fabs(wj) * delta_w[j]

    deriv_loss = fdot(&n_samples, &X_delta_w[0], &inc, &aux[0], &inc)
    return deriv_loss + alpha * deriv_l1


@cython.boundscheck(False)
@cython.wraparound(False)
@cython.cdivision(True)
cpdef void compute_aux(floating[:] aux, int[:] is_positive_label,
                       floating[:] exp_Xw) nogil:
    """-y / (1. + exp(y * Xw))"""
    cdef int i
    for i in range(is_positive_label.shape[0]):
        if is_positive_label[i]:
            aux[i] = -1 / (1. + exp_Xw[i])
        else:
            aux[i] = 1. - 1 / (1. + exp_Xw[i])



@cython.boundscheck(False)
@cython.wraparound(False)
@cython.cdivision(True)
cpdef floating wdot(floating[:] v, floating[:] weights, int j,
        bint is_sparse, floating[::1, :] X, floating[:] X_data,
        int[:] X_indices, int[:] X_indptr, bint jj) nogil:
    """Weighted dot product between j-th column of X and v.

    Parameters:
    ----------
    jj: bool
        If true, v is ignored and dot product is between X[:, j] and X[:, j]
    """
    cdef floating tmp = 0
    cdef int start, end
    cdef int i

    if jj:
        if is_sparse:
            start, end = X_indptr[j], X_indptr[j + 1]
            for i in range(start, end):
                tmp += X_data[i] * X_data[i] * weights[X_indices[i]]
        else:
            for i in range(X.shape[0]):
                tmp += X[i, j] ** 2 * weights[i]
    else:
        if is_sparse:
            start, end = X_indptr[j], X_indptr[j + 1]
            for i in range(start, end):
                tmp += X_data[i] * v[X_indices[i]] * weights[X_indices[i]]
        else:
            for i in range(X.shape[0]):
                tmp += X[i, j] * v[i] * weights[i]
    return tmp


@cython.boundscheck(False)
@cython.wraparound(False)
@cython.cdivision(True)
cpdef double xj_dot(floating[:] v, int j,  bint is_sparse,
       floating[::1, :] X, floating[:] X_data, int[:] X_indices,
       int[:] X_indptr, int n_samples) nogil:
    """Dot product between j-th column of X and v."""
    cdef floating tmp = 0
    cdef int start, end
    cdef int i


    if is_sparse:
        start, end = X_indptr[j], X_indptr[j + 1]
        for i in range(start, end):
            tmp += X_data[i] * v[X_indices[i]]
    else:
        for i in range(n_samples):
            tmp += X[i, j] * v[i]
    return tmp


@cython.boundscheck(False)
@cython.wraparound(False)
@cython.cdivision(True)
cpdef void cd_one_pass(
        floating[:] w, bint is_sparse,
        floating[::1, :] X, floating[:] X_data,
        int[:] X_indices, int[:] X_indptr, floating[:] y,
        floating alpha, floating[:] Xw):
    """
    Do one pass of CD on non zero elements of w. Modifies w and Xw inplace
    """
    cdef int n_features = w.shape[0]
    cdef int n_samples = Xw.shape[0]

    cdef floating old_w_j, grad_j, lc_j, exp_yXw_i, tmp
    cdef int startptr, endptr
    cdef int i, j, ind

    for j in range(n_features):
        if not w[j]:
            continue
        old_w_j = w[j]
        grad_j = 0.

        if is_sparse:
            startptr = X_indptr[j]
            endptr = X_indptr[j + 1]

            for i in range(startptr, endptr):
                ind = X_indices[i]
                grad_j -= X_data[i] * y[ind] / (1. + exp(y[ind] * Xw[ind]))
        else:
            for i in range(n_samples):
                grad_j -= X[i, j] * y[i] / (1. + exp(y[i] * Xw[i]))

        lc_j = 0.

        if is_sparse:
            startptr = X_indptr[j]
            endptr = X_indptr[j + 1]

            for i in range(startptr, endptr):
                ind = X_indices[i]
                exp_yXw_i = exp(-y[ind] * Xw[ind])
                lc_j += X_data[i] ** 2 * exp_yXw_i / (1. + exp_yXw_i) ** 2
        else:
            for i in range(n_samples):
                exp_yXw_i = exp(- y[i] * Xw[i])
                lc_j += (X[i, j] ** 2 * exp_yXw_i / (1. + exp_yXw_i) ** 2)
        w[j] = ST(w[j] - grad_j / lc_j, alpha / lc_j)

        if old_w_j != w[j]:
            if is_sparse:
                startptr = X_indptr[j]
                endptr = X_indptr[j + 1]
                tmp = w[j] - old_w_j

                for i in range(startptr, endptr):
                    Xw[X_indices[i]] += tmp * X_data[i]

            else:
                for i in range(n_samples):
                    Xw[i] += (w[j] - old_w_j) * X[i, j]<|MERGE_RESOLUTION|>--- conflicted
+++ resolved
@@ -104,13 +104,8 @@
     for t in range(max_iter):
         p_obj = primal(LOGREG, alpha, 1.0, Xw, y, w, weights_pen)
 
-<<<<<<< HEAD
-        # theta = y * sigmoid(-y * Xw) / alpha
-        create_dual_pt(LOGREG, n_samples, alpha, 1.0, &theta[0], &Xw[0], &y[0])
-=======
         # theta = y * sigmoid(-y * Xw)
         create_dual_pt(LOGREG, n_samples, &theta[0], &Xw[0], &y[0])
->>>>>>> 3e2e3dbd
         norm_Xtheta = dnorm_l1(
             is_sparse, theta, X, X_data, X_indices, X_indptr,
             screened, X_mean, weights_pen, center, positive)
@@ -119,11 +114,7 @@
             tmp = alpha / norm_Xtheta
             fscal(&n_samples, &tmp, &theta[0], &inc)
 
-<<<<<<< HEAD
-        d_obj = dual(LOGREG, n_samples, alpha, 1.0, 0., 0., &theta[0], &y[0])
-=======
         d_obj = dual(LOGREG, n_samples, 0., &theta[0], &y[0])
->>>>>>> 3e2e3dbd
         gap = p_obj - d_obj
 
         if t != 0 and use_accel:
@@ -182,11 +173,7 @@
                 tmp = alpha / norm_Xtheta_acc
                 fscal(&n_samples, &tmp, &theta_acc[0], &inc)
 
-<<<<<<< HEAD
-            d_obj_acc = dual(LOGREG, n_samples, alpha, 1.0, 0., 0., &theta_acc[0], &y[0])
-=======
             d_obj_acc = dual(LOGREG, n_samples, 0., &theta_acc[0], &y[0])
->>>>>>> 3e2e3dbd
             if d_obj_acc > d_obj:
                 fcopy(&n_samples, &theta_acc[0], &inc, &theta[0], &inc)
                 gap = p_obj - d_obj_acc
@@ -357,11 +344,7 @@
                        X_indices, X_indptr, MAX_BACKTRACK_ITR, y,
                        exp_Xw, low_exp_Xw, aux, is_positive_label)
         # aux is an up-to-date gradient (= - alpha * unscaled dual point)
-<<<<<<< HEAD
-        create_dual_pt(LOGREG, n_samples, alpha, 1.0, &aux[0], &Xw[0], &y[0])
-=======
         create_dual_pt(LOGREG, n_samples, &aux[0], &Xw[0], &y[0])
->>>>>>> 3e2e3dbd
 
         if blitz_sc:  # blitz stopping criterion for CD iter
             pn_grad_diff = 0.
@@ -393,13 +376,8 @@
         for i in range(n_samples):
             aux[i] /= max(1, norm_Xaux / alpha)
 
-<<<<<<< HEAD
-        d_obj = dual(LOGREG, n_samples, alpha, 1.0, 0, 0., &aux[0], &y[0])
-        p_obj = primal(LOGREG, alpha, 1.0, Xw, y, w, weights_pen)
-=======
         d_obj = dual(LOGREG, n_samples, 0, &aux[0], &y[0])
         p_obj = primal(LOGREG, alpha, Xw, y, w, weights_pen)
->>>>>>> 3e2e3dbd
 
         gap = p_obj - d_obj
         if verbose_in:
