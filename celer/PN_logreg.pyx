#cython: language_level=3
# Author: Mathurin Massias <mathurin.massias@gmail.com>
# License: BSD 3 clause

cimport cython
import numpy as np
cimport numpy as np
import warnings

from numpy.linalg import norm
from cython cimport floating
from libc.math cimport fabs, sqrt, exp
from sklearn.exceptions import ConvergenceWarning

from .cython_utils cimport fdot, faxpy, fcopy, fposv, fscal, fnrm2
from .cython_utils cimport (primal, dual, create_dual_pt, create_accel_pt,
                            sigmoid, ST, LOGREG, dnorm_enet,
                            compute_Xw, compute_norms_X_col, set_prios)

cdef:
    int inc = 1

@cython.boundscheck(False)
@cython.wraparound(False)
@cython.cdivision(True)
def newton_celer(
        bint is_sparse, floating[::1, :] X, floating[:] X_data,
        int[:] X_indices, int[:] X_indptr, floating[:] y, floating alpha,
        floating[:] w, int max_iter, floating tol=1e-4, int p0=100,
        int verbose=0, bint use_accel=1, bint prune=1, bint blitz_sc=False,
        int max_pn_iter=50):

    if floating is double:
        dtype = np.float64
    else:
        dtype = np.float32

    cdef int verbose_in = max(0, verbose - 1)
    cdef int n_samples = y.shape[0]
    cdef int n_features = w.shape[0]
    # scale tol for when problem has large or small p_obj
    tol *= n_samples * np.log(2)

    cdef int t = 0
    cdef int i, j, k
    cdef floating p_obj, d_obj, norm_Xtheta, norm_Xtheta_acc, tmp
    cdef floating gap = -1  # initialized for the warning if max_iter=0
    cdef int info_dposv
    cdef int ws_size
    cdef floating eps_inner = 0.1
    cdef floating growth = 2.


    cdef floating[:] weights_pen = np.ones(n_features, dtype=dtype)
    cdef int[:] all_features = np.arange(n_features, dtype=np.int32)
    cdef floating[:] prios = np.empty(n_features, dtype=dtype)
    cdef int[:] WS
    cdef floating[:] gaps = np.zeros(max(1, max_iter), dtype=dtype)
    gaps[0] = gap  # support max_iter = 0
    cdef floating[:] X_mean = np.zeros(n_features, dtype=dtype)
    cdef bint center = False
    # TODO support centering
    cdef int[:] screened = np.zeros(n_features, dtype=np.int32)
    cdef int n_screened = 0
    cdef floating radius = 10000

    cdef floating d_obj_acc = 0.
    cdef floating tol_inner

    cdef int K = 6
    cdef floating[:, :] last_K_Xw = np.zeros((K, n_samples), dtype=dtype)
    cdef floating[:, :] U = np.zeros((K - 1, n_samples), dtype=dtype)
    cdef floating[:, :] UUt = np.zeros((K - 1, K - 1), dtype=dtype)
    cdef floating[:] onesK = np.ones((K - 1), dtype=dtype)

    cdef floating[:] norms_X_col = np.zeros(n_features, dtype=dtype)
    compute_norms_X_col(is_sparse, norms_X_col, n_samples, X,
                        X_data, X_indices, X_indptr, X_mean)
    cdef floating[:] Xw = np.zeros(n_samples, dtype=dtype)
    compute_Xw(is_sparse, LOGREG, Xw, w, y, center, X, X_data, X_indices,
               X_indptr, X_mean)

    cdef floating[:] theta = np.empty(n_samples, dtype=dtype)
    cdef floating[:] theta_acc = np.empty(n_samples, dtype=dtype)

    cdef floating[:] exp_Xw = np.empty(n_samples, dtype=dtype)
    for i in range(n_samples):
        exp_Xw[i] = exp(Xw[i])
    cdef floating[:] low_exp_Xw = np.empty(n_samples, dtype=dtype)
    cdef floating[:] aux = np.empty(n_samples, dtype=dtype)
    cdef int[:] is_positive_label = np.empty(n_samples, dtype=np.int32)
    for i in range(n_samples):
        if y[i] > 0.:
            is_positive_label[i] = 1
        else:
            is_positive_label[i] = 0

    cdef char * char_U = 'U'
    cdef int one = 1
    cdef int Kminus1 = K - 1
    cdef floating sum_z
    cdef bint positive = 0

    for t in range(max_iter):
        p_obj = primal(LOGREG, alpha, 1.0, Xw, y, w, weights_pen)

<<<<<<< HEAD
        # theta = y * sigmoid(-y * Xw)
        create_dual_pt(LOGREG, n_samples, &theta[0], &Xw[0], &y[0])
        norm_Xtheta = dnorm_l1(
=======
        # theta = y * sigmoid(-y * Xw) / alpha
        create_dual_pt(LOGREG, n_samples, alpha, 1.0, &theta[0], &Xw[0], &y[0])
        norm_Xtheta = dnorm_enet(
>>>>>>> 33480e75
            is_sparse, theta, X, X_data, X_indices, X_indptr,
            screened, X_mean, weights_pen, center, positive, 1., 1.)

        if norm_Xtheta > alpha:
            tmp = alpha / norm_Xtheta
            fscal(&n_samples, &tmp, &theta[0], &inc)

        d_obj = dual(LOGREG, n_samples, 0., &theta[0], &y[0])
        gap = p_obj - d_obj

        if t != 0 and use_accel:
            # do some epochs of CD to create an extrapolated dual point
            for k in range(K):
                cd_one_pass(w, is_sparse, X, X_data,
                            X_indices, X_indptr, y, alpha, Xw)
                fcopy(&n_samples, &Xw[0], &inc,
                      &last_K_Xw[k, 0], &inc)

            # TODO use function in utils
            for k in range(K - 1):
                for i in range(n_samples):
                    U[k, i] = last_K_Xw[k + 1, i] - last_K_Xw[k, i]

            for k in range(K - 1):
                for j in range(k, K - 1):
                    UUt[k, j] = fdot(&n_samples, &U[k, 0], &inc,
                                    &U[j, 0], &inc)
                    UUt[j, k] = UUt[k, j]

            for k in range(K - 1):
                onesK[k] = 1.

            fposv(char_U, &Kminus1, &one, &UUt[0, 0], &Kminus1,
                &onesK[0], &Kminus1, &info_dposv)

            if info_dposv != 0:
                for k in range(K - 2):
                    onesK[k] = 0
                onesK[K - 2] = 1

            sum_z = 0.
            for k in range(K - 1):
                sum_z += onesK[k]
            for k in range(K - 1):
                onesK[k] /= sum_z

            for i in range(n_samples):
                theta_acc[i] = 0.
            for k in range(K - 1):
                for i in range(n_samples):
                    theta_acc[i] += onesK[k] * last_K_Xw[k, i]
            for i in range(n_samples):
                theta_acc[i] = y[i] * sigmoid(- y[i] * theta_acc[i])

            # do not forget to update exp_Xw
            for i in range(n_samples):
                exp_Xw[i] = exp(Xw[i])

            norm_Xtheta_acc = dnorm_enet(
                is_sparse, theta_acc, X, X_data, X_indices, X_indptr,
                screened, X_mean, weights_pen, center, positive, 1., 1.)

            if norm_Xtheta_acc > alpha:
                tmp = alpha / norm_Xtheta_acc
                fscal(&n_samples, &tmp, &theta_acc[0], &inc)

            d_obj_acc = dual(LOGREG, n_samples, 0., &theta_acc[0], &y[0])
            if d_obj_acc > d_obj:
                fcopy(&n_samples, &theta_acc[0], &inc, &theta[0], &inc)
                gap = p_obj - d_obj_acc

        gaps[t] = gap
        if verbose:
            print("Iter %d: primal %.10f, gap %.2e" % (t, p_obj, gap))

        if gap <= tol:
            if verbose:
                print("Early exit, gap: %.2e < %.2e" % (gap, tol))
            break


        set_prios(is_sparse, theta, alpha, X, X_data, X_indices, X_indptr,
                  norms_X_col, weights_pen, prios, screened, radius,
                  &n_screened, 0)

        if prune:
            if t == 0:
                ws_size = p0
            else:
                ws_size = 0
                for j in range(n_features):
                    if w[j] != 0:
                        prios[j] = -1
                        ws_size += 1
                ws_size = 2 * ws_size
        else:
            if t == 0:
                ws_size = p0
            else:
                 ws_size *= 2

        if ws_size >= n_features:
            ws_size = n_features
            WS = all_features  # argpartition breaks otherwise
        else:
            WS = np.asarray(np.argpartition(prios, ws_size)[:ws_size]).astype(np.int32)
            np.asarray(WS).sort()
        tol_inner = eps_inner * gap
        if verbose:
            print("Solving subproblem with %d constraints" % len(WS))

        PN_logreg(is_sparse, w, WS, X, X_data, X_indices, X_indptr, y,
                  alpha, tol_inner, Xw, exp_Xw, low_exp_Xw,
                  aux, is_positive_label, X_mean, weights_pen, center,
                  blitz_sc, verbose_in, max_pn_iter)
    else:
        warnings.warn(
            'Objective did not converge: duality ' +
            f'gap: {gap}, tolerance: {tol}. Increasing `tol` may make the' +
            ' solver faster without affecting the results much. \n' +
            'Fitting data with very small alpha causes precision issues.',
            ConvergenceWarning)
    return np.asarray(w), np.asarray(theta), np.asarray(gaps[:t + 1])


@cython.boundscheck(False)
@cython.wraparound(False)
@cython.cdivision(True)
cpdef int PN_logreg(
        bint is_sparse, floating[:] w, int[:] WS,
        floating[::1, :] X, floating[:] X_data, int[:] X_indices,
        int[:] X_indptr, floating[:] y, floating alpha,
        floating tol_inner, floating[:] Xw,
        floating[:] exp_Xw, floating[:] low_exp_Xw, floating[:] aux,
        int[:] is_positive_label, floating[:] X_mean,
        floating[:] weights_pen, bint center, bint blitz_sc, int verbose_in,
        int max_pn_iter):

    cdef int n_samples = Xw.shape[0]
    cdef int ws_size = WS.shape[0]
    cdef int n_features = w.shape[0]

    if floating is double:
        dtype = np.float64
    else:
        dtype = np.float32

    cdef:
        int MAX_BACKTRACK_ITR = 10
        int MAX_PN_CD_ITR = 10
        int MIN_PN_CD_ITR = 2
    cdef floating PN_EPSILON_RATIO = 10.

    cdef floating[:] weights = np.zeros(n_samples, dtype=dtype)
    cdef floating[:] grad = np.zeros(n_samples, dtype=dtype)

    # solve a Lasso with other X and y (see paper)
    cdef floating[:] bias = np.zeros(ws_size, dtype=dtype)
    cdef floating[:] lc = np.zeros(ws_size, dtype=dtype)
    cdef floating[:] delta_w = np.zeros(ws_size, dtype=dtype)
    cdef floating[:] X_delta_w = np.zeros(n_samples, dtype=dtype)

    cdef floating[:] theta = np.zeros(n_samples, dtype=dtype)

    # for CD stopping criterion
    cdef bint first_pn_iteration = True
    cdef floating pn_grad_diff = 0.
    cdef floating approx_grad, actual_grad, sum_sq_hess_diff, pn_epsilon
    cdef floating[:] pn_grad_cache = np.zeros(ws_size, dtype=dtype)

    cdef int i, j, ind, max_cd_itr, cd_itr, pn_iter
    cdef floating prob

    cdef int start_ptr, end_ptr
    cdef floating  gap, p_obj, d_obj, norm_Xtheta, norm_Xaux
    cdef floating tmp, new_value, old_value, diff

    cdef int[:] notin_WS = np.ones(n_features, dtype=np.int32)
    for ind in range(ws_size):
        notin_WS[WS[ind]] = 0

    for pn_iter in range(max_pn_iter):
        # run prox newton iterations:
        for i in range(n_samples):
            prob = 1. / (1. + exp(y[i] * Xw[i]))
            weights[i] = prob * (1. - prob)
            grad[i] = - y[i] * prob

        for ind in range(ws_size):
            lc[ind] = wdot(Xw, weights, WS[ind], is_sparse, X, X_data,
                         X_indices, X_indptr, 1)
            bias[ind] = xj_dot(grad, WS[ind], is_sparse, X,
                             X_data, X_indices, X_indptr, n_samples)

        if first_pn_iteration:
            # very weird: first cd iter, do only
            max_cd_itr = MIN_PN_CD_ITR
            pn_epsilon = 0
            first_pn_iteration = False
        else:
            max_cd_itr = MAX_PN_CD_ITR
            pn_epsilon = PN_EPSILON_RATIO * pn_grad_diff

        for ind in range(ws_size):
            delta_w[ind] = 0.
        for i in range(n_samples):
            X_delta_w[i] = 0
        for cd_itr in range(max_cd_itr):
            sum_sq_hess_diff = 0.

            for ind in range(ws_size):
                j = WS[ind]
                old_value = w[j] + delta_w[ind]
                tmp = wdot(X_delta_w, weights, j, is_sparse, X,
                           X_data, X_indices, X_indptr, jj=False)
                new_value = ST(old_value - (bias[ind] + tmp) / lc[ind],
                               alpha / lc[ind])

                diff = new_value - old_value
                if diff != 0:
                    sum_sq_hess_diff += lc[ind] ** 2 * diff ** 2
                    delta_w[ind] = new_value - w[j]
                    if is_sparse:
                        start_ptr, end_ptr = X_indptr[j], X_indptr[j + 1]
                        for i in range(start_ptr, end_ptr):
                            X_delta_w[X_indices[i]] += diff * X_data[i]
                    else:
                        for i in range(n_samples):
                            X_delta_w[i] += diff * X[i, j]
            if (sum_sq_hess_diff < pn_epsilon and
                    cd_itr + 1 >= MIN_PN_CD_ITR):
                break

        do_line_search(w, WS, delta_w, X_delta_w, Xw, alpha, is_sparse, X, X_data,
                       X_indices, X_indptr, MAX_BACKTRACK_ITR, y,
                       exp_Xw, low_exp_Xw, aux, is_positive_label)
        # aux is an up-to-date gradient (= - alpha * unscaled dual point)
        create_dual_pt(LOGREG, n_samples, &aux[0], &Xw[0], &y[0])

        if blitz_sc:  # blitz stopping criterion for CD iter
            pn_grad_diff = 0.
            for ind in range(ws_size):
                j = WS[ind]
                actual_grad = xj_dot(
                    aux, j, is_sparse, X, X_data, X_indices, X_indptr, n_features)
                # TODO step_size taken into account?
                approx_grad = pn_grad_cache[ind] + wdot(
                    X_delta_w, weights, j, is_sparse, X, X_data, X_indices,
                    X_indptr, False)
                pn_grad_cache[ind] = actual_grad
                diff = approx_grad - actual_grad

                pn_grad_diff += diff ** 2

            norm_Xaux = 0.
            for ind in range(ws_size):
                tmp = fabs(pn_grad_cache[ind])
                if tmp > norm_Xaux:
                    norm_Xaux = tmp

        else:
            # rescale aux to create dual point
            norm_Xaux = dnorm_enet(
                is_sparse, aux, X, X_data, X_indices, X_indptr,
                notin_WS, X_mean, weights_pen, center, 0, 1., 1.)

        for i in range(n_samples):
            aux[i] /= max(1, norm_Xaux / alpha)

        d_obj = dual(LOGREG, n_samples, 0, &aux[0], &y[0])
        p_obj = primal(LOGREG, alpha, Xw, y, w, weights_pen)

        gap = p_obj - d_obj
        if verbose_in:
            print("iter %d, p_obj %.10f, d_obj % .10f" % (pn_iter, p_obj, d_obj))
        if gap <= tol_inner:
            if verbose_in:
                print("%.2e < %.2e, exit." % (gap, tol_inner))
            break


@cython.boundscheck(False)
@cython.wraparound(False)
@cython.cdivision(True)
cpdef void do_line_search(
        floating[:] w, int[:] WS, floating[:] delta_w,
        floating[:] X_delta_w, floating[:] Xw, floating alpha, bint is_sparse,
        floating[::1, :] X, floating[:] X_data,
        int[:] X_indices, int[:] X_indptr, int MAX_BACKTRACK_ITR,
        floating[:] y, floating[:] exp_Xw, floating[:] low_exp_Xw,
        floating[:] aux, int[:] is_positive_label) nogil:

    cdef int i, ind, backtrack_itr
    cdef floating deriv
    cdef floating step_size = 1.

    cdef int n_samples = y.shape[0]
    fcopy(&n_samples, &exp_Xw[0], &inc, &low_exp_Xw[0], &inc)
    for i in range(n_samples):
        exp_Xw[i] = exp(Xw[i] + X_delta_w[i])

    for backtrack_itr in range(MAX_BACKTRACK_ITR):
        compute_aux(aux, is_positive_label, exp_Xw)

        deriv = compute_derivative(
            w, WS, delta_w, X_delta_w, alpha, aux, step_size, y)

        if deriv < 1e-7:
            break
        else:
            step_size = step_size / 2.
        for i in range(n_samples):
            exp_Xw[i] = sqrt(exp_Xw[i] * low_exp_Xw[i])
    else:
        pass
        # TODO what do we do in this case?

    # a suitable step size is found, perform step:
    for ind in range(WS.shape[0]):
        w[WS[ind]] += step_size * delta_w[ind]
    for i in range(Xw.shape[0]):
        Xw[i] += step_size * X_delta_w[i]


@cython.boundscheck(False)
@cython.wraparound(False)
@cython.cdivision(True)
cpdef floating compute_derivative(
        floating[:] w, int[:] WS, floating[:] delta_w,
        floating[:] X_delta_w, floating alpha, floating[:] aux,
        floating step_size, floating[:] y) nogil:

    cdef int j
    cdef floating deriv_l1 = 0.
    cdef floating deriv_loss, wj
    cdef int n_samples = X_delta_w.shape[0]

    for j in range(WS.shape[0]):

        wj = w[WS[j]] + step_size * delta_w[j]
        if wj == 0.:
            deriv_l1 -= fabs(delta_w[j])
        else:
            deriv_l1 += wj / fabs(wj) * delta_w[j]

    deriv_loss = fdot(&n_samples, &X_delta_w[0], &inc, &aux[0], &inc)
    return deriv_loss + alpha * deriv_l1


@cython.boundscheck(False)
@cython.wraparound(False)
@cython.cdivision(True)
cpdef void compute_aux(floating[:] aux, int[:] is_positive_label,
                       floating[:] exp_Xw) nogil:
    """-y / (1. + exp(y * Xw))"""
    cdef int i
    for i in range(is_positive_label.shape[0]):
        if is_positive_label[i]:
            aux[i] = -1 / (1. + exp_Xw[i])
        else:
            aux[i] = 1. - 1 / (1. + exp_Xw[i])



@cython.boundscheck(False)
@cython.wraparound(False)
@cython.cdivision(True)
cpdef floating wdot(floating[:] v, floating[:] weights, int j,
        bint is_sparse, floating[::1, :] X, floating[:] X_data,
        int[:] X_indices, int[:] X_indptr, bint jj) nogil:
    """Weighted dot product between j-th column of X and v.

    Parameters:
    ----------
    jj: bool
        If true, v is ignored and dot product is between X[:, j] and X[:, j]
    """
    cdef floating tmp = 0
    cdef int start, end
    cdef int i

    if jj:
        if is_sparse:
            start, end = X_indptr[j], X_indptr[j + 1]
            for i in range(start, end):
                tmp += X_data[i] * X_data[i] * weights[X_indices[i]]
        else:
            for i in range(X.shape[0]):
                tmp += X[i, j] ** 2 * weights[i]
    else:
        if is_sparse:
            start, end = X_indptr[j], X_indptr[j + 1]
            for i in range(start, end):
                tmp += X_data[i] * v[X_indices[i]] * weights[X_indices[i]]
        else:
            for i in range(X.shape[0]):
                tmp += X[i, j] * v[i] * weights[i]
    return tmp


@cython.boundscheck(False)
@cython.wraparound(False)
@cython.cdivision(True)
cpdef double xj_dot(floating[:] v, int j,  bint is_sparse,
       floating[::1, :] X, floating[:] X_data, int[:] X_indices,
       int[:] X_indptr, int n_samples) nogil:
    """Dot product between j-th column of X and v."""
    cdef floating tmp = 0
    cdef int start, end
    cdef int i


    if is_sparse:
        start, end = X_indptr[j], X_indptr[j + 1]
        for i in range(start, end):
            tmp += X_data[i] * v[X_indices[i]]
    else:
        for i in range(n_samples):
            tmp += X[i, j] * v[i]
    return tmp


@cython.boundscheck(False)
@cython.wraparound(False)
@cython.cdivision(True)
cpdef void cd_one_pass(
        floating[:] w, bint is_sparse,
        floating[::1, :] X, floating[:] X_data,
        int[:] X_indices, int[:] X_indptr, floating[:] y,
        floating alpha, floating[:] Xw):
    """
    Do one pass of CD on non zero elements of w. Modifies w and Xw inplace
    """
    cdef int n_features = w.shape[0]
    cdef int n_samples = Xw.shape[0]

    cdef floating old_w_j, grad_j, lc_j, exp_yXw_i, tmp
    cdef int startptr, endptr
    cdef int i, j, ind

    for j in range(n_features):
        if not w[j]:
            continue
        old_w_j = w[j]
        grad_j = 0.

        if is_sparse:
            startptr = X_indptr[j]
            endptr = X_indptr[j + 1]

            for i in range(startptr, endptr):
                ind = X_indices[i]
                grad_j -= X_data[i] * y[ind] / (1. + exp(y[ind] * Xw[ind]))
        else:
            for i in range(n_samples):
                grad_j -= X[i, j] * y[i] / (1. + exp(y[i] * Xw[i]))

        lc_j = 0.

        if is_sparse:
            startptr = X_indptr[j]
            endptr = X_indptr[j + 1]

            for i in range(startptr, endptr):
                ind = X_indices[i]
                exp_yXw_i = exp(-y[ind] * Xw[ind])
                lc_j += X_data[i] ** 2 * exp_yXw_i / (1. + exp_yXw_i) ** 2
        else:
            for i in range(n_samples):
                exp_yXw_i = exp(- y[i] * Xw[i])
                lc_j += (X[i, j] ** 2 * exp_yXw_i / (1. + exp_yXw_i) ** 2)
        w[j] = ST(w[j] - grad_j / lc_j, alpha / lc_j)

        if old_w_j != w[j]:
            if is_sparse:
                startptr = X_indptr[j]
                endptr = X_indptr[j + 1]
                tmp = w[j] - old_w_j

                for i in range(startptr, endptr):
                    Xw[X_indices[i]] += tmp * X_data[i]

            else:
                for i in range(n_samples):
                    Xw[i] += (w[j] - old_w_j) * X[i, j]<|MERGE_RESOLUTION|>--- conflicted
+++ resolved
@@ -104,15 +104,9 @@
     for t in range(max_iter):
         p_obj = primal(LOGREG, alpha, 1.0, Xw, y, w, weights_pen)
 
-<<<<<<< HEAD
-        # theta = y * sigmoid(-y * Xw)
-        create_dual_pt(LOGREG, n_samples, &theta[0], &Xw[0], &y[0])
-        norm_Xtheta = dnorm_l1(
-=======
         # theta = y * sigmoid(-y * Xw) / alpha
         create_dual_pt(LOGREG, n_samples, alpha, 1.0, &theta[0], &Xw[0], &y[0])
         norm_Xtheta = dnorm_enet(
->>>>>>> 33480e75
             is_sparse, theta, X, X_data, X_indices, X_indptr,
             screened, X_mean, weights_pen, center, positive, 1., 1.)
 
