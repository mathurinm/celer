# Author: Mathurin Massias <mathurin.massias@gmail.com>
# License: BSD 3 clause
from cython cimport floating
cimport numpy as np

cdef int LASSO
cdef int LOGREG

cdef floating ST(floating, floating) nogil

<<<<<<< HEAD
cdef floating dual(
    int, int, floating, floating, floating, floating, floating *, floating *) nogil
cdef floating primal(int, floating, floating, floating[:], floating [:],
                     floating [:], floating[:]) nogil
cdef void create_dual_pt(
    int, int, floating, floating, floating *, floating *, floating *) nogil
=======
cdef floating dual(int, int, floating, floating *, floating *) nogil
cdef floating primal(int, floating, floating[:], floating [:],
                     floating [:], floating[:]) nogil
cdef void create_dual_pt(int, int, floating *, floating *, floating *) nogil
>>>>>>> 3e2e3dbd

cdef floating Nh(floating) nogil
cdef floating sigmoid(floating) nogil

cdef floating fdot(int *, floating *, int *, floating *, int *) nogil
cdef floating fasum(int *, floating *, int *) nogil
cdef void faxpy(int *, floating *, floating *, int *, floating *, int *) nogil
cdef floating fnrm2(int * , floating *, int *) nogil
cdef void fcopy(int *, floating *, int *, floating *, int *) nogil
cdef void fscal(int *, floating *, floating *, int *) nogil

cdef void fposv(char *, int *, int *, floating *,
                int *, floating *, int *, int *) nogil

cdef int create_accel_pt(
    int, int, int, int, floating, floating *, floating *,
    floating *, floating[:, :], floating[:, :], floating[:], floating[:])


cpdef void compute_Xw(
    bint, int, floating[:], floating[:],
    floating[:], bint, floating[::1, :],
    floating[:], int[:], int[:], floating[:])


cpdef void compute_norms_X_col(
    bint, floating[:], int, floating[::1, :],
    floating[:], int[:], int[:], floating[:])


cpdef floating dnorm_l1_enet(
        bint, floating[:], floating[:], floating[::1, :], floating[:],
        int[:], int[:], int[:], floating[:], floating[:], bint, bint, floating, floating) nogil

cpdef floating dnorm_l1(
        bint, floating[:], floating[::1, :], floating[:],
        int[:], int[:], int[:], floating[:], floating[:], bint, bint) nogil


cdef void set_prios(
    bint, floating[:], floating, floating[::1, :], floating[:], int[:],
    int[:], floating[:], floating[:], floating[:], int[:], floating, int *, bint) nogil<|MERGE_RESOLUTION|>--- conflicted
+++ resolved
@@ -8,19 +8,10 @@
 
 cdef floating ST(floating, floating) nogil
 
-<<<<<<< HEAD
-cdef floating dual(
-    int, int, floating, floating, floating, floating, floating *, floating *) nogil
-cdef floating primal(int, floating, floating, floating[:], floating [:],
-                     floating [:], floating[:]) nogil
-cdef void create_dual_pt(
-    int, int, floating, floating, floating *, floating *, floating *) nogil
-=======
 cdef floating dual(int, int, floating, floating *, floating *) nogil
 cdef floating primal(int, floating, floating[:], floating [:],
                      floating [:], floating[:]) nogil
 cdef void create_dual_pt(int, int, floating *, floating *, floating *) nogil
->>>>>>> 3e2e3dbd
 
 cdef floating Nh(floating) nogil
 cdef floating sigmoid(floating) nogil
