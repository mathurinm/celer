#cython: language_level=3
# Author: Mathurin Massias <mathurin.massias@gmail.com>
# License: BSD 3 clause

import numpy as np
cimport numpy as np
cimport cython
import warnings

from cython cimport floating
from libc.math cimport fabs, sqrt, exp, INFINITY
from sklearn.exceptions import ConvergenceWarning

from .cython_utils cimport fdot, fasum, faxpy, fnrm2, fcopy, fscal, fposv
from .cython_utils cimport (primal, dual, create_dual_pt, create_accel_pt,
                            sigmoid, ST, LASSO, LOGREG, dnorm_l1_enet,
                            set_prios)


# TODO add argument l1_ratio
@cython.boundscheck(False)
@cython.wraparound(False)
@cython.cdivision(True)
def celer(
        bint is_sparse, int pb, floating[::1, :] X, floating[:] X_data,
        int[:] X_indices, int[:] X_indptr, floating[:] X_mean,
        floating[:] y, floating alpha, floating l1_ratio, floating[:] w, floating[:] Xw,
        floating[:] theta, floating[:] norms_X_col, floating[:] weights,
        int max_iter, int max_epochs, int gap_freq=10,
        float tol=1e-6, int p0=100, int verbose=0,
        int use_accel=1, int prune=0, bint positive=0,
        int better_lc=1):
    """R/Xw and w are modified in place and assumed to match.
    Weights must be > 0, features with weights equal to np.inf are ignored.
    WARNING for Logreg the datafit is a sum, while for Lasso it is a mean.
    """
    assert pb in (LASSO, LOGREG)

    # enet conv: lambda = alpha * l1_ratio | mu = 2 * alpha * (1 - l1_ratio)
    # lbd = alpha * l1_ratio
    # mu = 2 * alpha * (1 - l1_ratio)

    if floating is double:
        dtype = np.float64
    else:
        dtype = np.float32

    cdef int inc = 1
    cdef int verbose_in = max(0, verbose - 1)
    cdef int n_features = w.shape[0]
    cdef int n_samples = y.shape[0]

    # scale stopping criterion: multiply tol by primal value at w = 0
    if pb == LASSO:
        # actually for Lasso, omit division by 2 to match sklearn
        tol *= fnrm2(&n_samples, &y[0], &inc) ** 2 / n_samples
    elif pb == LOGREG:
        tol *= n_samples * np.log(2)

    if p0 > n_features:
        p0 = n_features

    cdef int t = 0
    cdef int i, j, k, idx, startptr, endptr, epoch
    cdef int ws_size = 0
    cdef int nnz = 0
    cdef floating gap = -1  # initialized for the warning if max_iter=0
    cdef floating p_obj, d_obj, highest_d_obj, radius, tol_in
    cdef floating gap_in, p_obj_in, d_obj_in, d_obj_accel, highest_d_obj_in
    cdef floating tmp, R_sum, tmp_exp, scal
    cdef int n_screened = 0
    cdef bint center = False
    cdef floating old_w_j, X_mean_j
    cdef floating[:] prios = np.empty(n_features, dtype=dtype)
    cdef int[:] screened = np.zeros(n_features, dtype=np.int32)
    cdef int[:] notin_ws = np.zeros(n_features, dtype=np.int32)


    # acceleration variables:
    cdef int K = 6
    cdef floating[:, :] last_K_Xw = np.empty([K, n_samples], dtype=dtype)
    cdef floating[:, :] U = np.empty([K - 1, n_samples], dtype=dtype)
    cdef floating[:, :] UtU = np.empty([K - 1, K - 1], dtype=dtype)
    cdef floating[:] onesK = np.ones(K - 1, dtype=dtype)
    cdef int info_dposv

    if is_sparse:
        # center = X_mean.any():
        for j in range(n_features):
            if X_mean[j]:
                center = True
                break

    cdef floating[:] inv_lc = np.zeros(n_features)

    for j in range(n_features):
        # can have 0 features when performing CV on sparse X
        if norms_X_col[j]:
            if pb == LOGREG:
                inv_lc[j] = 4. / norms_X_col[j] ** 2
            else:
                inv_lc[j] = 1. / norms_X_col[j] ** 2

    cdef floating norm_y2 = fnrm2(&n_samples, &y[0], &inc) ** 2
    cdef floating norm_w2 = fnrm2(&n_samples, &w[0], &inc) ** 2

    # max_iter + 1 is to deal with max_iter=0
    cdef floating[:] gaps = np.zeros(max_iter + 1, dtype=dtype)
    gaps[0] = -1

    cdef floating[:] theta_in = np.zeros(n_samples, dtype=dtype)
    cdef floating[:] thetacc = np.zeros(n_samples, dtype=dtype)
    cdef floating d_obj_from_inner = 0.

    cdef int[:] ws
    cdef int[:] all_features = np.arange(n_features, dtype=np.int32)

    for t in range(max_iter):
        if t != 0:
            create_dual_pt(pb, n_samples, &theta[0], &Xw[0], &y[0])

            scal = dnorm_enet(
                is_sparse, theta, w, X, X_data, X_indices, X_indptr, screened,
                X_mean, weights, center, positive, alpha, l1_ratio)

            if scal > alpha:
                tmp = alpha / scal
                fscal(&n_samples, &tmp, &theta[0], &inc)

            d_obj = dual(pb, n_samples, norm_y2, &theta[0], &y[0])

            # also test dual point returned by inner solver after 1st iter:
<<<<<<< HEAD
            scal = dnorm_l1(
                is_sparse, theta_in, X, X_data, X_indices, X_indptr,
                screened, X_mean, weights, center, positive)

            if scal > alpha:
                tmp = alpha / scal
=======
            scal = dnorm_enet(
                is_sparse, theta_in, w, X, X_data, X_indices, X_indptr,
                screened, X_mean, weights, center, positive, alpha, l1_ratio)
            if scal > 1.:
                tmp = 1. / scal
>>>>>>> 33480e75
                fscal(&n_samples, &tmp, &theta_in[0], &inc)

            # handle case enet
            d_obj_from_inner = dual(
                pb, n_samples, norm_y2, &theta_in[0], &y[0])
        else:
            d_obj = dual(pb, n_samples, norm_y2, &theta[0], &y[0])

        if d_obj_from_inner > d_obj:
            d_obj = d_obj_from_inner
            fcopy(&n_samples, &theta_in[0], &inc, &theta[0], &inc)

        highest_d_obj = d_obj  # TODO monotonicity could be enforced but it
        # would add yet another variable, best_theta. I'm not sure it brings
        # anything.

        # TODO case enet
        p_obj = primal(pb, alpha, l1_ratio, Xw, y, w, weights)
        gap = p_obj - highest_d_obj
        gaps[t] = gap
        if verbose:
            print("Iter %d: primal %.10f, gap %.2e" % (t, p_obj, gap), end="")

        if gap <= tol:
            if verbose:
                print("\nEarly exit, gap: %.2e < %.2e" % (gap, tol))
            break

        # handle case enet
        if pb == LASSO:
            radius = sqrt(2 * gap / n_samples)
        else:
            radius = sqrt(gap / 2.)
        set_prios(
            is_sparse, theta, alpha, X, X_data, X_indices, X_indptr, norms_X_col,
            weights, prios, screened, radius, &n_screened, positive)

        if prune:
            nnz = 0
            for j in range(n_features):
                if w[j] != 0:
                    prios[j] = -1.
                    nnz += 1

            if t == 0:
                ws_size = p0 if nnz == 0 else nnz
            else:
                ws_size = 2 * nnz

        else:
            for j in range(n_features):
                if w[j] != 0:
                    prios[j] = - 1  # include active features
            if t == 0:
                ws_size = p0
            else:
                for j in range(ws_size):
                    if not screened[ws[j]]:
                        # include previous features, if not screened
                        prios[ws[j]] = -1
                ws_size = 2 * ws_size
        if ws_size > n_features - n_screened:
            ws_size = n_features - n_screened


        # if ws_size === n_features then argpartition will break:
        if ws_size == n_features:
            ws = all_features
        else:
            ws = np.argpartition(np.asarray(prios), ws_size)[:ws_size].astype(np.int32)

        for j in range(n_features):
            notin_ws[j] = 1
        for idx in range(ws_size):
            notin_ws[ws[idx]] = 0

        if prune:
            tol_in = 0.3 * gap
        else:
            tol_in = tol

        if verbose:
            print(", %d feats in subpb (%d left)" %
                  (len(ws), n_features - n_screened))

        # calling inner solver which will modify w and R inplace
        highest_d_obj_in = 0
        for epoch in range(max_epochs):
            if epoch != 0 and epoch % gap_freq == 0:
                # TODO handle case enet
                create_dual_pt(
                    pb, n_samples, &theta_in[0], &Xw[0], &y[0])

                scal = dnorm_enet(
                    is_sparse, theta_in, w, X, X_data, X_indices, X_indptr,
                    notin_ws, X_mean, weights, center, positive, alpha, l1_ratio)

                if scal > alpha:
                    tmp = alpha / scal
                    fscal(&n_samples, &tmp, &theta_in[0], &inc)

                # TODO handle case enet
                d_obj_in = dual(
                    pb, n_samples, norm_y2, &theta_in[0], &y[0])

                if use_accel: # also compute accelerated dual_point
                    info_dposv = create_accel_pt(
                        pb, n_samples, epoch, gap_freq, alpha, &Xw[0],
                        &thetacc[0], &last_K_Xw[0, 0], U, UtU, onesK, y)

                    if info_dposv != 0 and verbose_in:
                        pass
                        # print("linear system solving failed")

                    if epoch // gap_freq >= K:
                        scal = dnorm_enet(
                            is_sparse, thetacc, w, X, X_data, X_indices,
                            X_indptr, notin_ws, X_mean, weights, center,
                            positive, alpha, l1_ratio)

                        if scal > alpha:
                            tmp = alpha / scal
                            fscal(&n_samples, &tmp, &thetacc[0], &inc)

                        # handle case enet
                        d_obj_accel = dual(
                            pb, n_samples, norm_y2, &thetacc[0], &y[0])
                        if d_obj_accel > d_obj_in:
                            d_obj_in = d_obj_accel
                            fcopy(&n_samples, &thetacc[0], &inc,
                                  &theta_in[0], &inc)

                if d_obj_in > highest_d_obj_in:
                    highest_d_obj_in = d_obj_in

                # CAUTION: code does not yet include a best_theta.
                # Can be an issue in screening: dgap and theta might disagree.

                # TODO handle case enet
                p_obj_in = primal(pb, alpha, l1_ratio, Xw, y, w, weights)
                gap_in = p_obj_in - highest_d_obj_in

                if verbose_in:
                    print("Epoch %d, primal %.10f, gap: %.2e" %
                          (epoch, p_obj_in, gap_in))
                if gap_in < tol_in:
                    if verbose_in:
                        print("Exit epoch %d, gap: %.2e < %.2e" % \
                              (epoch, gap_in, tol_in))
                    break

            for k in range(ws_size):
                j = ws[k]
                if norms_X_col[j] == 0. or weights[j] == INFINITY:
                    continue
                old_w_j = w[j]
                # TODO handle case enet (ST)
                if pb == LASSO:
                    if is_sparse:
                        X_mean_j = X_mean[j]
                        startptr, endptr = X_indptr[j], X_indptr[j + 1]
                        for i in range(startptr, endptr):
                            w[j] += Xw[X_indices[i]] * X_data[i] / \
                                    norms_X_col[j] ** 2
                        if center:
                            R_sum = 0.
                            for i in range(n_samples):
                                R_sum += Xw[i]
                            w[j] -= R_sum * X_mean_j / norms_X_col[j] ** 2
                    else:
                        w[j] += fdot(&n_samples, &X[0, j], &inc, &Xw[0],
                                     &inc) / norms_X_col[j] ** 2

                    if positive and w[j] <= 0.:
                        w[j] = 0.
                    else:
                        w[j] = ST(w[j], alpha / norms_X_col[j] ** 2 *
                                       n_samples * weights[j])

                    # R -= (w_j - old_w_j) * (X[:, j] - X_mean[j])
                    tmp = old_w_j - w[j]
                    if tmp != 0.:
                        if is_sparse:
                            for i in range(startptr, endptr):
                                Xw[X_indices[i]] += tmp * X_data[i]
                            if center:
                                for i in range(n_samples):
                                    Xw[i] -= X_mean_j * tmp
                        else:
                            faxpy(&n_samples, &tmp, &X[0, j], &inc,
                                  &Xw[0], &inc)
                else:
                    if is_sparse:
                        startptr = X_indptr[j]
                        endptr = X_indptr[j + 1]
                        if better_lc:
                            tmp = 0.
                            for i in range(startptr, endptr):
                                tmp_exp = exp(Xw[X_indices[i]])
                                tmp += X_data[i] ** 2 * tmp_exp / \
                                       (1. + tmp_exp) ** 2
                            inv_lc[j] = 1. / tmp
                    else:
                        if better_lc:
                            tmp = 0.
                            for i in range(n_samples):
                                tmp_exp = exp(Xw[i])
                                tmp += (X[i, j] ** 2) * tmp_exp / \
                                       (1. + tmp_exp) ** 2
                            inv_lc[j] = 1. / tmp

                    tmp = 0.  # tmp = dot(Xj, y * sigmoid(-y * w)) / lc[j]
                    if is_sparse:
                        for i in range(startptr, endptr):
                            idx = X_indices[i]
                            tmp += X_data[i] * y[idx] * \
                                   sigmoid(- y[idx] * Xw[idx])
                    else:
                        for i in range(n_samples):
                            tmp += X[i, j] * y[i] * sigmoid(- y[i] * Xw[i])

                    w[j] = ST(w[j] + tmp * inv_lc[j],
                              alpha * inv_lc[j] * weights[j])

                    tmp = w[j] - old_w_j
                    if tmp != 0.:
                        if is_sparse:
                            for i in range(startptr, endptr):
                                Xw[X_indices[i]] += tmp * X_data[i]
                        else:
                            faxpy(&n_samples, &tmp, &X[0, j], &inc,
                                  &Xw[0], &inc)
        else:
            print("!!! Inner solver did not converge at epoch "
                  "%d, gap: %.2e > %.2e" % (epoch, gap_in, tol_in))
    else:
        warnings.warn(
            'Objective did not converge: duality ' +
            f'gap: {gap}, tolerance: {tol}. Increasing `tol` may make the' +
            ' solver faster without affecting the results much. \n' +
            'Fitting data with very small alpha causes precision issues.',
            ConvergenceWarning)

    return np.asarray(w), np.asarray(theta), np.asarray(gaps[:t + 1])
<|MERGE_RESOLUTION|>--- conflicted
+++ resolved
@@ -130,20 +130,11 @@
             d_obj = dual(pb, n_samples, norm_y2, &theta[0], &y[0])
 
             # also test dual point returned by inner solver after 1st iter:
-<<<<<<< HEAD
-            scal = dnorm_l1(
-                is_sparse, theta_in, X, X_data, X_indices, X_indptr,
-                screened, X_mean, weights, center, positive)
-
-            if scal > alpha:
-                tmp = alpha / scal
-=======
             scal = dnorm_enet(
                 is_sparse, theta_in, w, X, X_data, X_indices, X_indptr,
                 screened, X_mean, weights, center, positive, alpha, l1_ratio)
             if scal > 1.:
                 tmp = 1. / scal
->>>>>>> 33480e75
                 fscal(&n_samples, &tmp, &theta_in[0], &inc)
 
             # handle case enet
